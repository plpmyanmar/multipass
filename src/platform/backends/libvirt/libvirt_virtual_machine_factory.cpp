--- conflicted
+++ resolved
@@ -75,16 +75,8 @@
 }
 } // namespace
 
-<<<<<<< HEAD
 mp::LibVirtVirtualMachineFactory::LibVirtVirtualMachineFactory(const mp::Path& data_dir)
-    : connection{connect_to_libvirt_daemon()}, bridge_name{enable_libvirt_network(connection.get(), data_dir)}
-=======
-mp::LibVirtVirtualMachineFactory::LibVirtVirtualMachineFactory(const ProcessFactory* process_factory,
-                                                               const mp::Path& data_dir)
-    : process_factory{process_factory},
-      connection{virConnectOpen("qemu:///system"), virConnectClose},
-      data_dir{data_dir}
->>>>>>> 95579cf1
+    : connection{virConnectOpen("qemu:///system"), virConnectClose}, data_dir{data_dir}
 {
     if (connection)
     {
