/*
 * Copyright (C) 2017-2019 Canonical, Ltd.
 *
 * This program is free software; you can redistribute it and/or modify
 * it under the terms of the GNU General Public License as published by
 * the Free Software Foundation; version 3.
 *
 * This program is distributed in the hope that it will be useful,
 * but WITHOUT ANY WARRANTY; without even the implied warranty of
 * MERCHANTABILITY or FITNESS FOR A PARTICULAR PURPOSE.  See the
 * GNU General Public License for more details.
 *
 * You should have received a copy of the GNU General Public License
 * along with this program.  If not, see <http://www.gnu.org/licenses/>.
 *
 */

#include "start.h"
#include "common_cli.h"
#include "exec.h"

#include "animated_spinner.h"

#include <multipass/cli/argparser.h>

#include <fmt/ostream.h>

namespace mp = multipass;
namespace cmd = multipass::cmd;
using RpcMethod = mp::Rpc::Stub;

mp::ReturnCode cmd::Start::run(mp::ArgParser* parser)
{
    auto ret = parse_args(parser);
    if (ret != ParseCode::Ok)
    {
        return parser->returnCodeFrom(ret);
    }

    AnimatedSpinner spinner{cout};

    auto on_success = [&spinner](mp::StartReply& reply) {
        spinner.stop();
        return ReturnCode::Ok;
    };

    auto on_failure = [this, &spinner](grpc::Status& status) {
        spinner.stop();
        auto ret = standard_failure_handler_for(name(), cerr, status);
        if (status.error_code() == grpc::StatusCode::ABORTED && !status.error_details().empty())
        {
            mp::StartError start_error;
            start_error.ParseFromString(status.error_details());

            if (start_error.error_code() == mp::StartError::INSTANCE_DELETED)
            {
<<<<<<< HEAD
                mp::MountError mount_error;
                mount_error.ParseFromString(status.error_details());

                if (mount_error.error_code() == mp::MountError::SSHFS_MISSING)
                {
                    cmd::install_sshfs_for(mount_error.instance_name(), parser->verbosityLevel(), rpc_channel, stub,
                                           term);
                }
=======
                fmt::print(cerr, "Use 'recover' to recover the deleted instance or 'purge' to permanently delete the "
                                 "instance.\n");
>>>>>>> 7116608e
            }
        }

        return ret;
    };

    auto streaming_callback = [&spinner](mp::StartReply& reply) {
        spinner.stop();
        spinner.start(reply.start_message());
    };

    spinner.start(instance_action_message_for(request.instance_names(), "Starting "));
    request.set_verbosity_level(parser->verbosityLevel());
    return dispatch(&RpcMethod::start, request, on_success, on_failure, streaming_callback);
}

std::string cmd::Start::name() const { return "start"; }

QString cmd::Start::short_help() const
{
    return QStringLiteral("Start instances");
}

QString cmd::Start::description() const
{
    return QStringLiteral("Start the named instances. Exits with return code 0\n"
                          "when the instances start, or with an error code if\n"
                          "any fail to start.");
}

mp::ParseCode cmd::Start::parse_args(mp::ArgParser* parser)
{
    parser->addPositionalArgument("name", "Names of instances to start", "<name> [<name> ...]");

    QCommandLineOption all_option(all_option_name, "Start all instances");
    parser->addOption(all_option);

    auto status = parser->commandParse(this);
    if (status != ParseCode::Ok)
        return status;

    auto parse_code = check_for_name_and_all_option_conflict(parser, cerr);
    if (parse_code != ParseCode::Ok)
        return parse_code;

    request.mutable_instance_names()->CopyFrom(add_instance_names(parser));

    return status;
}<|MERGE_RESOLUTION|>--- conflicted
+++ resolved
@@ -54,19 +54,8 @@
 
             if (start_error.error_code() == mp::StartError::INSTANCE_DELETED)
             {
-<<<<<<< HEAD
-                mp::MountError mount_error;
-                mount_error.ParseFromString(status.error_details());
-
-                if (mount_error.error_code() == mp::MountError::SSHFS_MISSING)
-                {
-                    cmd::install_sshfs_for(mount_error.instance_name(), parser->verbosityLevel(), rpc_channel, stub,
-                                           term);
-                }
-=======
                 fmt::print(cerr, "Use 'recover' to recover the deleted instance or 'purge' to permanently delete the "
                                  "instance.\n");
->>>>>>> 7116608e
             }
         }
 
